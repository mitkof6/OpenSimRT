--- conflicted
+++ resolved
@@ -148,7 +148,7 @@
     auto calcMomentArm = loadDynamicLibrary<MomentArmFunctionT>(
             libraryPath, "calcMomentArm");
     return calcMomentArm;
-<<<<<<< HEAD
+
 }
 
 void OpenSimUtils::updateState(const OpenSim::Model& model, SimTK::State& state,
@@ -160,6 +160,4 @@
         coordinateSet[i]->setValue(state, q[i]);
         coordinateSet[i]->setSpeedValue(state, qDot[i]);
     }
-=======
->>>>>>> 1b45416b
 }